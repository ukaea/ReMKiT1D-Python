# CHANGELOG

<<<<<<< HEAD
## v1.1.1, 2024-02-26
=======
## v1.2.0, 2024-03-26
>>>>>>> 1a79a19e

- Bug fixes
- Added CVODE integrator as an option

### Breaking Changes

- N/A

### Deprecations

- N/A

### New Features

- New CVODE integrator

### Bug Fixes

- Fixed bug where addTermDiagnosis calls in the wrapper always displayed a warning
- Fixed bug in customFluid1DStencil where the required variables were not correctly set to "none" when not passed

## v1.1.0, 2024-02-02

- Support for features in ReMKiT1D v1.1.0
- Calculation tree improvements
- Common model additions
- QoL features
- \_\_rtruediv\_\_ implemented for nodes
- Bug fixes
- Documentation improvements

### Breaking Changes

- N/A

### Deprecations

- N/A

### New Features

- Generalized dvEnergyTerm
- Added automated distribution variable diagnostic manipulator function to wrapper
- Added n-dimensional linear interpolation derivation to simple_containers
- Log scale option for standard dashboard
- Support for non-default electron species ID in ModelboundCRMData
- Added leaf finding feature for calculation trees
- Added base fluid models per species to common_models (these add the standard continuity, momentum, and energy equations)
- Added model allowing for quick construction of calculation tree terms
- Added example notebook for the dvEnergyTerm and the calculation tree model terms
- Models can now be added to wrappers by passing the CustomModel object instead of its dictionary representation. This will trigger checks on the model (currently only checking whether the evolved and implicit variables are registered and whether the required row/column variables live on the same grids as the evolved/implicit variables)
- Calculation trees can now be evaluated by passing a dictionary with keys as the leaf variable names and numpy arrays as entries. User-defined UnaryTransformations need to have a Callable component in order to be used in evaluation of calculation trees
- It is now possible to specify the number of degrees of freedom that an implicit temperature derivation has. This can be useful when a species has temperature anisotropy.
- Can now pass the derivOptions to the variable as it is declared such that it can automatically add the custom derivation used in the variable's derivation rule.
- Added \_\_rtruediv\_\_ operator for node calculations.
- Added option to support resetting the time variable on restart.
- velocityMoment on Grid now handles 1D vectors of the length of the velocity grid and has better assertions
- addTermDiagnosisForVars and addTermDiagnosisForDistVars now raise warnings when no terms are added for any of the passed variables

### Bug Fixes

- Fixed a bug in io when no "time" variable is present in the wrapper
- Fixed communication in amjuel support routines when adding logs of variables
- Fixed bug asserting that len(derivTags) == len(linCoeffs) even if no linCoeffs provided in additiveDerivation
- Fixed a bug where addModel did not show a correct error message when the implicit variable wasn't found for a matrix term

## v1.0.3, 2023-07-27

- Minor bug fixes and code cleanup

### Bug Fixes

- Fixed divide-by-zero issue in common_models.py

## v1.0.2, 2023-06-28

- Minor calculation tree improvements and bug fixes

### New Features

- Added negation operator and right subtraction for calculation trees

### Bug Fixes

- Fixed subtraction bug in calculation tree
- Fixed bug in calculation tree where constants were modified by addition/multiplication even if the node had a unary transform

## v1.0.1, 2023-06-27

- Removed release - see v1.0.2

## v1.0.0, 2023-06-21

- Initial release

### Breaking Changes

- N/A

### Deprecations

- N/A

### New Features

- N/A

### Bug Fixes

- N/A<|MERGE_RESOLUTION|>--- conflicted
+++ resolved
@@ -1,10 +1,7 @@
 # CHANGELOG
 
-<<<<<<< HEAD
-## v1.1.1, 2024-02-26
-=======
+
 ## v1.2.0, 2024-03-26
->>>>>>> 1a79a19e
 
 - Bug fixes
 - Added CVODE integrator as an option
